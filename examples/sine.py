"""
Solve the second order equation
x'' = -x
x(0) = 0
x'(0) = 1

which has the solution
x(t) = sin(t)
"""

from itertools import repeat
import matplotlib.pyplot as plt
from matplotlib.colors import TABLEAU_COLORS
import numpy as np
from odeiter import TimeDomain_Start_Stop_MaxSpacing, Euler, AB2, RK4, AB4
from odeiter.implicit_single_step import Trapezoidal
from tqdm import tqdm


# define the system and parameters
x0 = 0
y0 = 1
t0, tf = 0, 12

A = np.array(
    [
        [0, 1],
        [-1, 0],
    ]
)

u0 = np.array([x0, y0])


def rhs(t, u):
    return A @ u


def exact(t):  # exact solution for testing
    return np.sin(t)


# simple example
max_time_step = 1e-3
time = TimeDomain_Start_Stop_MaxSpacing(t0, tf, max_time_step)
# solver = RK4()
<<<<<<< HEAD
solver = Trapezoidal()
=======
solver = AB4(seed=RK4(), seed_steps_per_step=1)
>>>>>>> 67d6adef
xs = np.array([u[0] for u in solver.solve(u0, rhs, time)])
fig, (ax_sol, ax_err) = plt.subplots(2, 1, sharex=True)
ax_sol.plot(time.array, xs, label=solver.name)
ax_sol.plot(time.array, exact(time.array), "--", linewidth=3, label="True")
ax_err.semilogy(time.array, np.abs(xs - exact(time.array)))
ax_sol.legend(loc="lower left")
ax_err.legend(loc="lower left")
ax_err.set_xlabel("$t$")
ax_err.set_ylabel("error")


# list of solvers to use
solvers = [
    Euler(),
    AB2(seed=Euler(), seed_steps_per_step=2),
<<<<<<< HEAD
    Trapezoidal(),
    RK4(),
    AB4(seed=RK4(), seed_steps_per_step=1),
]


# Multiple simultainous solves
max_time_step = 3e-2
time = TimeDomain_Start_Stop_MaxSpacing(t0, tf, max_time_step)
colors = TABLEAU_COLORS.values()
=======
    RK4(),
    AB4(seed=RK4(), seed_steps_per_step=1),
]
colors = ["blue", "green", "red", "cyan"]
>>>>>>> 67d6adef

plt.ion()
fig, (ax_sol, ax_err) = plt.subplots(2, 1, sharex=True)
ax_sol.plot(time.array, exact(time.array), "k-", label="exact")

for solver, color in zip(solvers, colors):
    ax_sol.plot([], [], marker=".", color=color, label=f"{solver.name}")
    ax_err.semilogy([], [], marker=".", color=color, label=f"{solver.name}")

for ax in [ax_sol, ax_err]:
    ax.legend(loc="center left", bbox_to_anchor=(1, 0.5))
ax_err.set_xlabel("$t$")
ax_err.set_ylabel("error")
plt.tight_layout()

for t, *us in zip(
    time.array, *(solver.solution_generator(u0, rhs, time) for solver in solvers)
):
    for color, (x, _) in zip(colors, us):
        ax_sol.plot(t, x, color=color, marker=".")
        x_true = exact(t)
        err = abs(x - x_true)
        ax_err.semilogy(t, err, color=color, marker=".")

    plt.pause(1e-3)

# convergence plot
x_true = exact(tf)
time_steps = np.logspace(-3, -1, 10)
plt.figure("Convergence")
<<<<<<< HEAD
for solver, color in zip(solvers, colors):
=======
for solver, order in [
    (Euler(), 1),
    (AB2(seed=Euler(), seed_steps_per_step=2), 2),
    (RK4(), 4),
    (AB4(seed=RK4(), seed_steps_per_step=1), 4),
]:
>>>>>>> 67d6adef
    errs = []
    for k in tqdm(time_steps):
        time = TimeDomain_Start_Stop_MaxSpacing(t0, tf, k)
        u = solver.t_final(u0, rhs, time)
        x = u[0]
        err = abs((x - x_true) / x_true)
        errs.append(err)
    plt.loglog(time_steps, errs, "o", color=color, label=solver.name)
    order_err = errs[-1] * np.exp(solver.order * np.log(time_steps[0] / time_steps[-1]))
    plt.plot(
        [time_steps[0], time_steps[-1]],
        [order_err, errs[-1]],
        color=color,
        label=f"$\\mathcal{{O}}({solver.order})$",
    )
plt.legend(loc="center left", bbox_to_anchor=(1, 0.5))
plt.tight_layout()
plt.xlabel("Time Step")
plt.ylabel("Relative Error")
plt.title("Convergence")
plt.grid()<|MERGE_RESOLUTION|>--- conflicted
+++ resolved
@@ -43,12 +43,7 @@
 # simple example
 max_time_step = 1e-3
 time = TimeDomain_Start_Stop_MaxSpacing(t0, tf, max_time_step)
-# solver = RK4()
-<<<<<<< HEAD
-solver = Trapezoidal()
-=======
-solver = AB4(seed=RK4(), seed_steps_per_step=1)
->>>>>>> 67d6adef
+solver = RK4()
 xs = np.array([u[0] for u in solver.solve(u0, rhs, time)])
 fig, (ax_sol, ax_err) = plt.subplots(2, 1, sharex=True)
 ax_sol.plot(time.array, xs, label=solver.name)
@@ -64,7 +59,6 @@
 solvers = [
     Euler(),
     AB2(seed=Euler(), seed_steps_per_step=2),
-<<<<<<< HEAD
     Trapezoidal(),
     RK4(),
     AB4(seed=RK4(), seed_steps_per_step=1),
@@ -75,12 +69,6 @@
 max_time_step = 3e-2
 time = TimeDomain_Start_Stop_MaxSpacing(t0, tf, max_time_step)
 colors = TABLEAU_COLORS.values()
-=======
-    RK4(),
-    AB4(seed=RK4(), seed_steps_per_step=1),
-]
-colors = ["blue", "green", "red", "cyan"]
->>>>>>> 67d6adef
 
 plt.ion()
 fig, (ax_sol, ax_err) = plt.subplots(2, 1, sharex=True)
@@ -111,16 +99,7 @@
 x_true = exact(tf)
 time_steps = np.logspace(-3, -1, 10)
 plt.figure("Convergence")
-<<<<<<< HEAD
 for solver, color in zip(solvers, colors):
-=======
-for solver, order in [
-    (Euler(), 1),
-    (AB2(seed=Euler(), seed_steps_per_step=2), 2),
-    (RK4(), 4),
-    (AB4(seed=RK4(), seed_steps_per_step=1), 4),
-]:
->>>>>>> 67d6adef
     errs = []
     for k in tqdm(time_steps):
         time = TimeDomain_Start_Stop_MaxSpacing(t0, tf, k)
